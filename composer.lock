--- conflicted
+++ resolved
@@ -4,11 +4,7 @@
         "Read more about it at https://getcomposer.org/doc/01-basic-usage.md#composer-lock-the-lock-file",
         "This file is @generated automatically"
     ],
-<<<<<<< HEAD
-    "content-hash": "f1529fc5cccdb72819905918b54d336d",
-=======
-    "content-hash": "23b36b76859fa0867971819d804204a4",
->>>>>>> c409be40
+    "content-hash": "1c4262b4ea2292e83a64c7560f0f89ff",
     "packages": [
         {
             "name": "fig/http-message-util",
@@ -165,12 +161,7 @@
                 "request",
                 "response"
             ],
-<<<<<<< HEAD
-            "abandoned": "http-interop/http-server-middleware",
-            "time": "2017-01-14T15:23:42+00:00"
-=======
             "time": "2017-11-09T21:42:30+00:00"
->>>>>>> c409be40
         },
         {
             "name": "psr/container",
@@ -319,98 +310,6 @@
                 "xml"
             ],
             "time": "2017-09-07T17:44:43+00:00"
-        },
-        {
-            "name": "webimpress/composer-extra-dependency",
-            "version": "0.2.2",
-            "source": {
-                "type": "git",
-                "url": "https://github.com/webimpress/composer-extra-dependency.git",
-                "reference": "31fa56391d30f03b1180c87610cbe22254780ad9"
-            },
-            "dist": {
-                "type": "zip",
-                "url": "https://api.github.com/repos/webimpress/composer-extra-dependency/zipball/31fa56391d30f03b1180c87610cbe22254780ad9",
-                "reference": "31fa56391d30f03b1180c87610cbe22254780ad9",
-                "shasum": ""
-            },
-            "require": {
-                "composer-plugin-api": "^1.1",
-                "php": "^5.6 || ^7.0"
-            },
-            "require-dev": {
-                "composer/composer": "^1.5.2",
-                "mikey179/vfsstream": "^1.6.5",
-                "phpunit/phpunit": "^5.7.22 || ^6.4.1",
-                "zendframework/zend-coding-standard": "~1.0.0"
-            },
-            "type": "composer-plugin",
-            "extra": {
-                "class": "Webimpress\\ComposerExtraDependency\\Plugin"
-            },
-            "autoload": {
-                "psr-4": {
-                    "Webimpress\\ComposerExtraDependency\\": "src/"
-                }
-            },
-            "notification-url": "https://packagist.org/downloads/",
-            "license": [
-                "BSD-2-Clause"
-            ],
-            "description": "Composer plugin to require extra dependencies",
-            "homepage": "https://github.com/webimpress/composer-extra-dependency",
-            "keywords": [
-                "composer",
-                "dependency",
-                "webimpress"
-            ],
-            "time": "2017-10-17T17:15:14+00:00"
-        },
-        {
-            "name": "webimpress/http-middleware-compatibility",
-            "version": "0.1.4",
-            "source": {
-                "type": "git",
-                "url": "https://github.com/webimpress/http-middleware-compatibility.git",
-                "reference": "8ed1c2c7523dce0035b98bc4f3a73ca9cd1d3717"
-            },
-            "dist": {
-                "type": "zip",
-                "url": "https://api.github.com/repos/webimpress/http-middleware-compatibility/zipball/8ed1c2c7523dce0035b98bc4f3a73ca9cd1d3717",
-                "reference": "8ed1c2c7523dce0035b98bc4f3a73ca9cd1d3717",
-                "shasum": ""
-            },
-            "require": {
-                "http-interop/http-middleware": "^0.1.1 || ^0.2 || ^0.3 || ^0.4.1 || ^0.5",
-                "php": "^5.6 || ^7.0",
-                "webimpress/composer-extra-dependency": "^0.2.2"
-            },
-            "require-dev": {
-                "phpunit/phpunit": "^5.7.23 || ^6.4.3"
-            },
-            "type": "library",
-            "extra": {
-                "dependency": [
-                    "http-interop/http-middleware"
-                ]
-            },
-            "autoload": {
-                "files": [
-                    "autoload/http-middleware.php"
-                ]
-            },
-            "notification-url": "https://packagist.org/downloads/",
-            "license": [
-                "BSD-2-Clause"
-            ],
-            "description": "Compatibility library for Draft PSR-15 HTTP Middleware",
-            "homepage": "https://github.com/webimpress/http-middleware-compatibility",
-            "keywords": [
-                "middleware",
-                "psr-15",
-                "webimpress"
-            ],
-            "time": "2017-10-17T17:31:10+00:00"
         },
         {
             "name": "willdurand/negotiation",
@@ -1696,7 +1595,6 @@
             "time": "2017-03-29T09:07:27+00:00"
         },
         {
-<<<<<<< HEAD
             "name": "sebastian/recursion-context",
             "version": "3.0.0",
             "source": {
@@ -1752,10 +1650,6 @@
         {
             "name": "sebastian/resource-operations",
             "version": "1.0.0",
-=======
-            "name": "webmozart/assert",
-            "version": "1.2.0",
->>>>>>> c409be40
             "source": {
                 "type": "git",
                 "url": "https://github.com/sebastianbergmann/resource-operations.git",
